# items_page.py
#
# Copyright 2023-2024 kramo
#
# This program is free software: you can redistribute it and/or modify
# it under the terms of the GNU General Public License as published by
# the Free Software Foundation, either version 3 of the License, or
# (at your option) any later version.
#
# This program is distributed in the hope that it will be useful,
# but WITHOUT ANY WARRANTY; without even the implied warranty of
# MERCHANTABILITY or FITNESS FOR A PARTICULAR PURPOSE.  See the
# GNU General Public License for more details.
#
# You should have received a copy of the GNU General Public License
# along with this program.  If not, see <http://www.gnu.org/licenses/>.
#
# SPDX-License-Identifier: GPL-3.0-or-later

"""A view of `HypItem`s to be added to an `AdwNavigationView`."""
import logging
from collections import namedtuple
from itertools import chain, count
from pathlib import Path
from shutil import get_unpack_formats, unpack_archive
from time import time
from typing import Any, Callable, Generator, Iterable, Optional

from gi.repository import Adw, Gdk, Gio, GLib, GObject, Gtk, Pango, Xdp, XdpGtk4

from hyperplane import shared
from hyperplane.file_properties import SpecialUris
from hyperplane.item import HypItem
from hyperplane.item_filter import HypItemFilter
from hyperplane.item_sorter import HypItemSorter
from hyperplane.new_file_dialog import HypNewFileDialog
from hyperplane.utils.create_alert_dialog import create_alert_dialog
from hyperplane.utils.dates import relative_date
from hyperplane.utils.files import (
    YouAreStupid,
    copy,
    execute,
    get_gfile_display_name,
    get_gfile_path,
    get_paste_gfile,
    move,
    restore,
    rm,
    validate_name,
)
from hyperplane.utils.iterplane import iterplane
from hyperplane.utils.undo import undo


@Gtk.Template(resource_path=shared.PREFIX + "/gtk/items-page.ui")
class HypItemsPage(Adw.NavigationPage):
    """A view of `HypItem`s to be added to an `AdwNavigationView`."""

    __gtype_name__ = "HypItemsPage"

    scrolled_window: Gtk.ScrolledWindow = Gtk.Template.Child()
    grid_view: Gtk.GridView = Gtk.Template.Child()
    column_view: Gtk.ColumnView = Gtk.Template.Child()
    loading: Gtk.Viewport = Gtk.Template.Child()

    empty_folder: Adw.StatusPage = Gtk.Template.Child()
    no_matching_items: Adw.StatusPage = Gtk.Template.Child()
    empty_trash: Adw.StatusPage = Gtk.Template.Child()
    no_downloads: Adw.StatusPage = Gtk.Template.Child()
    no_recents: Adw.StatusPage = Gtk.Template.Child()
    no_results: Adw.StatusPage = Gtk.Template.Child()

    def __init__(
        self,
        gfile: Optional[Gio.File] = None,
        tags: Optional[list[str]] = None,
        **kwargs,
    ) -> None:
        super().__init__(**kwargs)
        self.gfile = gfile
        self.tags = tags
        self.items = {}
        self.list_items = {}

        if self.gfile:
            if self.gfile.get_path() == str(shared.home_path):
                self.set_title(_("Home"))
            else:
                self.set_title(get_gfile_display_name(self.gfile))
        elif self.tags:
            self.set_title(" + ".join(self.tags))

        # Right-click
        right_click = Gtk.GestureClick(button=Gdk.BUTTON_SECONDARY)
        right_click.connect("pressed", self.__right_click)
        self.add_controller(right_click)
        self.menu_items = None
        self.view_right_clicked = False

        shared.postmaster.connect("tags-changed", self.__tags_changed)
        shared.postmaster.connect("toggle-hidden", self.__toggle_hidden)

        self.file_attrs = ",".join(
            (
                Gio.FILE_ATTRIBUTE_STANDARD_SYMBOLIC_ICON,
                Gio.FILE_ATTRIBUTE_STANDARD_CONTENT_TYPE,
                Gio.FILE_ATTRIBUTE_THUMBNAIL_PATH,
                Gio.FILE_ATTRIBUTE_STANDARD_IS_HIDDEN,
                Gio.FILE_ATTRIBUTE_STANDARD_DISPLAY_NAME,
                Gio.FILE_ATTRIBUTE_STANDARD_EDIT_NAME,
                Gio.FILE_ATTRIBUTE_STANDARD_TARGET_URI,  # For Recent
                Gio.FILE_ATTRIBUTE_TRASH_DELETION_DATE,  # For Trash
                Gio.FILE_ATTRIBUTE_FILESYSTEM_USE_PREVIEW,
                Gio.FILE_ATTRIBUTE_ACCESS_CAN_EXECUTE,
                # For list view
                Gio.FILE_ATTRIBUTE_STANDARD_SIZE,
                Gio.FILE_ATTRIBUTE_TIME_MODIFIED,
                Gio.FILE_ATTRIBUTE_TIME_CREATED,
            )
        )

        self.dir_list = self.__get_list(self.gfile, self.tags)

        # Filtering
        self.item_filter = HypItemFilter()
        self.filter_list = Gtk.FilterListModel.new(self.dir_list, self.item_filter)
        self.filter_list.connect("items-changed", self.__items_changed)

        # Sorting
        self.sorter = HypItemSorter()
        self.sort_list = Gtk.SortListModel.new(self.filter_list, self.sorter)

        # Selection
        self.multi_selection = Gtk.MultiSelection.new(self.sort_list)

        # Item factory
        self.item_factory = Gtk.SignalListItemFactory()
        self.item_factory.connect("setup", self.__item_setup)
        self.item_factory.connect("bind", self.__item_bind)
        self.item_factory.connect("unbind", self.__item_unbind)

        self.view = (
            self.__get_grid_view()
            if shared.state_schema.get_boolean("grid-view")
            else self.__get_column_view()
        )

        shared.postmaster.connect("view-changed", self.__view_changed)

        self.__items_changed()
        shared.postmaster.connect("tag-location-created", self.__tag_location_created)

        # Set up the `page` action group
        self.shortcut_controller = Gtk.ShortcutController.new()
        self.add_controller(self.shortcut_controller)

        self.action_group = Gio.SimpleActionGroup.new()
        self.insert_action_group("page", self.action_group)

        self.create_action("undo", undo, ("<primary>z",))
        self.create_action("execute-file", self.__execute_file)
        self.create_action("open", self.__open, ("Return", "<primary>o"))
        self.create_action("open-new-tab", self.__open_new_tab, ("<primary>Return",))
        self.create_action(
            "open-new-window", self.__open_new_window, ("<shift>Return",)
        )
        self.create_action("open-with", self.__open_with)
        self.create_action("new-folder", self.__new_folder, ("<primary><shift>n",))
        self.create_action("new-file", self.__new_file, ("<primary><alt>n",))
        self.create_action("copy", self.__copy, ("<primary>c",))
        self.create_action("cut", self.__cut, ("<primary>x",))
        self.create_action("paste", self.__paste, ("<primary>v",))
        self.create_action("select-all", self.__select_all, ("<primary>a",))
        self.create_action("trash", self.__trash, ("Delete",))
        self.create_action("trash-delete", self.__trash_delete, ("Delete",))
        self.create_action("trash-restore", self.__trash_restore)

        # Set up zoom scrolling
        self.scroll = Gtk.EventControllerScroll.new(
            (
                Gtk.EventControllerScrollFlags.VERTICAL
                | Gtk.EventControllerScrollFlags.DISCRETE
            ),
        )
        self.scroll.connect("scroll", self.__scroll)
        self.scrolled_window.add_controller(self.scroll)

        # What page to show if there are no items
        if self.gfile:
            if self.gfile.get_uri() == SpecialUris.trash_uri:
                self.no_items_page = self.empty_trash

            elif self.gfile.get_uri() == SpecialUris.recent_uri:
                self.no_items_page = self.no_recents

            elif self.gfile.get_uri() == SpecialUris.downloads_uri:
                self.no_items_page = self.no_downloads

            else:
                self.no_items_page = self.empty_folder

    def reload(self) -> None:
        """Refresh the view."""
        if isinstance(self.dir_list, Gtk.DirectoryList):
            self.dir_list.set_monitored(False)
            self.dir_list.set_monitored(True)
            return

        if isinstance(self.dir_list, Gtk.FlattenListModel):
            self.dir_list = self.__get_list(tags=self.tags)
            self.filter_list.set_model(self.dir_list)

    def get_selected_positions(self) -> list[int]:
        """Gets the list of positions for selected items in the view."""
        not_empty, bitset_iter, position = Gtk.BitsetIter.init_first(
            self.multi_selection.get_selection()
        )

        if not not_empty:
            return []

        positions = [position]

        while True:
            next_val, pos = bitset_iter.next()
            if not next_val:
                break
            positions.append(pos)

        return positions

    def get_gfiles_from_positions(self, positions: list[int]) -> list[Gio.File]:
        """Get a list of `GFile`s corresponding to positions in the list model."""
        files = []

        for position in positions:
            files.append(
                self.multi_selection.get_item(position).get_attribute_object(
                    "standard::file"
                )
            )

        return files

    def get_infos_from_positions(self, positions: list[int]) -> list[Gio.FileInfo]:
        """Get a list of `GFileInfo`s corresponding to positions in the list model."""
        infos = []

        for position in positions:
            infos.append(self.multi_selection.get_item(position))

        return infos

    def get_selected_gfiles(self) -> list[Gio.File]:
        """
        Gets a list of `GFiles` representing
        the currently selected items in the view.
        """
        return self.get_gfiles_from_positions(self.get_selected_positions())

    def get_selected_infos(self) -> list[Gio.FileInfo]:
        """
        Gets a list of `GFilesInfos` representing
        the currently selected items in the view.
        """
        return self.get_infos_from_positions(self.get_selected_positions())

    def activate(self, _list: Gtk.ListBase, pos: int) -> None:
        """Activates an item at the given position."""
        file_info = self.multi_selection.get_item(pos)
        if not file_info:
            return

        gfile = file_info.get_attribute_object("standard::file")

        content_type = file_info.get_content_type()

        # Open in the app if it is a directory
        if content_type == "inode/directory":
            self.get_root().new_page(gfile)
            return

        # Unpack if is it an archive
        # TODO: Rename the right-click menu item here
        try:
            assert (path := gfile.get_path())
            assert (dst := self.get_dst().get_path())
        except AssertionError:
            pass
        else:
            if path.endswith(
                tuple(
                    chain(*(unpack_format[1] for unpack_format in get_unpack_formats()))
                )
            ):
                # Removing the `.tar` suffix is a hack,
                # but it works and I can't think of a better solution
                if (
                    extract_dir := Path(dst) / Path(path).stem.removesuffix(".tar")
                ).is_dir():
                    self.get_root().send_toast(
                        _("A folder with that name already exists")
                    )
                    return

                GLib.Thread.new(None, unpack_archive, path, extract_dir)
                return

        # Open externally otherwise
        if not (
            uri := file_info.get_attribute_string(
                Gio.FILE_ATTRIBUTE_STANDARD_TARGET_URI
            )
        ):
            uri = gfile.get_uri()

        Gio.AppInfo.launch_default_for_uri(uri)

        # Don't add trashed items to Recent
        if gfile.get_uri_scheme() == "trash":
            return

        recent_data = Gtk.RecentData()
        recent_data.display_name = file_info.get_display_name()
        recent_data.mime_type = file_info.get_content_type()
        recent_data.app_name = "hyperplane"
        recent_data.app_exec = r"hyperplane %u"

        shared.recent_manager.add_full(uri, recent_data)

    def get_dst(self) -> Gio.File:
        """Gets the destination `GFile` for paste operations to the page."""
        if self.tags:
            tags = tuple(tag for tag in shared.tags if tag in self.tags)
            return Gio.File.new_for_path(
                str(
                    Path(
                        shared.home_path,
                        *tags,
                    )
                )
            )

        return self.gfile

    def create_action(
        self, name: str, callback: Callable, shortcuts: Optional[Iterable] = None
    ) -> None:
        """Add a page action.

        Args:
            name: the name of the action
            callback: the function to be called when the action is
              activated
            shortcuts: an optional list of accelerators
        """
        action = Gio.SimpleAction.new(name, None)
        action.connect("activate", callback)
        self.action_group.add_action(action)

        # HACK: Use the proper Gio API (I have no idea what it is though)
        if shortcuts:
            for shortcut in shortcuts:
                self.shortcut_controller.add_shortcut(
                    Gtk.Shortcut.new(
                        Gtk.ShortcutTrigger.parse_string(shortcut),
                        Gtk.NamedAction.new(f"page.{name}"),
                    )
                )

    def __get_list(
        self, gfile: Optional[Gio.File] = None, tags: Optional[list[str]] = None
    ) -> Gtk.DirectoryList | Gtk.FlattenListModel:
        if gfile:
            dir_list = Gtk.DirectoryList.new(self.file_attrs, gfile)
            dir_list.connect("notify::loading", lambda *_: self.__items_changed())

            return dir_list

        list_store = Gio.ListStore.new(Gtk.DirectoryList)
        for plane_path in iterplane(tags):
            list_store.append(
                dir_list := Gtk.DirectoryList.new(
                    self.file_attrs, Gio.File.new_for_path(str(plane_path))
                )
            )
            dir_list.connect("notify::loading", lambda *_: self.__items_changed())

        return Gtk.FlattenListModel.new(list_store)

    def __tag_location_created(
        self, _obj: Any, string_list: Gtk.StringList, new_location: Gio.File
    ):
        if not self.tags:
            return

        tags = set()
        for index in count():
            if not (string := string_list.get_item(index)):
                break

            tags.add(string.get_string())

        if all(tag in self.tags for tag in tags):
            self.dir_list.get_model().append(
                Gtk.DirectoryList.new(self.file_attrs, new_location)
            )

    def __items_changed(
        self,
        _filter_list: Optional[Gtk.FilterListModel] = None,
        _pos: Optional[int] = 0,
        removed: Optional[int] = 1,
        added: Optional[int] = 1,
    ) -> None:
        page = self.scrolled_window.get_child()
        n_items = self.filter_list.get_n_items()

        if added and n_items and (page != self.view):
            if page == self.loading:
                self.loading.get_child().stop()

            self.scrolled_window.set_child(self.view)
            return

        if removed and (not n_items):
            if (
                win := self.get_root()
            ) and win.title_stack.get_visible_child() == win.search_entry_clamp:
                self.scrolled_window.set_child(self.no_results)
                return

            if self.gfile:
                if self.dir_list.is_loading():
                    self.loading.get_child().start()
                    self.scrolled_window.set_child(self.loading)
                    return

                self.scrolled_window.set_child(self.no_items_page)

            if self.tags:
                # No idea why this works 🤷
                if not self.dir_list.get_model().get_item(0):
                    self.scrolled_window.set_child(self.no_matching_items)

    def __item_setup(
        self, _factory: Gtk.SignalListItemFactory, list_item: Gtk.ListItem
    ) -> None:
        list_item.set_child(HypItem(list_item, self))

    def __item_bind(
        self, _factory: Gtk.SignalListItemFactory, list_item: Gtk.ListItem
    ) -> None:
        list_item.get_child().bind()
        pos = list_item.get_position()

        self.items[pos] = list_item.get_child()

        # For the org.freedesktop.FileManager1 DBus service's ShowItems
        if (
            list_item.get_item().get_attribute_object("standard::file").get_uri()
            != self.get_root().select_uri
        ):
            return

        self.get_root().select_uri = None

        # Not scrolling there because Grid/ColumnView really don't like that during population
        self.multi_selection.select_item(pos, True)

    def __item_unbind(
        self, _factory: Gtk.SignalListItemFactory, list_item: Gtk.ListItem
    ) -> None:
        list_item.get_child().unbind()

    def __tags_changed(self, _obj: GObject.Object, change: Gtk.FilterChange) -> None:
        self.item_filter.changed(change)

    def __toggle_hidden(self, *_args: Any) -> None:
        if shared.show_hidden:
            self.item_filter.changed(Gtk.FilterChange.LESS_STRICT)
        else:
            self.item_filter.changed(Gtk.FilterChange.MORE_STRICT)

    def __get_grid_view(self) -> Gtk.GridView:
        # Only set up the view once
        if not self.grid_view.get_model():
            shared.schema.bind(
                "single-click-open",
                self.grid_view,
                "single-click-activate",
                Gio.SettingsBindFlags.DEFAULT,
            )

            self.grid_view.set_factory(self.item_factory)
            self.grid_view.set_model(self.multi_selection)
            self.grid_view.connect("activate", self.activate)

        return self.grid_view

    def __get_column_view(self) -> Gtk.ColumnView:
        # Only set up the view once
        if not self.column_view.get_model():
            shared.schema.bind(
                "single-click-open",
                self.column_view,
                "single-click-activate",
                Gio.SettingsBindFlags.DEFAULT,
            )

            self.column_view.append_column(
                Gtk.ColumnViewColumn(
                    title=_("Item"),
                    factory=self.item_factory,
                    resizable=True,
                    expand=True,
                )
            )
            for column in self.__get_property_columns():
                self.column_view.append_column(column)

            self.column_view.set_model(self.multi_selection)
            self.column_view.connect("activate", self.activate)

        return self.column_view

    def __get_property_columns(self) -> Generator:
        Prop = namedtuple("Prop", ("title", "bind_func"))
        properties = (
            Prop(
                _("Size"),
                lambda _factory, item: item.get_child().set_label(
                    _("Folder")
                    if item.get_item().get_content_type() == "inode/directory"
                    else GLib.format_size(item.get_item().get_size())
                    if item.get_item().get_size()
                    else "-"
                ),
            ),
            Prop(
                _("Modified"),
                lambda _factory, item: item.get_child().set_label(
                    relative_date(item.get_item().get_modification_date_time())
                    if item.get_item().get_modification_date_time()
                    else "-"
                ),
            ),
            Prop(
                _("Created"),
                lambda _factory, item: item.get_child().set_label(
                    relative_date(item.get_item().get_creation_date_time())
                    if item.get_item().get_creation_date_time()
                    else "-"
                ),
            ),
        )

        for prop in properties:
            factory = Gtk.SignalListItemFactory()
            factory.connect("setup", self.__property_setup)
            factory.connect("bind", prop.bind_func)

            yield Gtk.ColumnViewColumn(
                title=prop.title,
                factory=factory,
                resizable=True,
            )

    def __property_setup(
        self, _factory: Gtk.SignalListItemFactory, list_item: Gtk.ListItem
    ) -> None:
        label = Gtk.Label(halign=Gtk.Align.START, ellipsize=Pango.EllipsizeMode.END)
        label.add_css_class("dim-label")
        list_item.set_child(label)

    def __view_changed(self, *_args: Any) -> None:
        change = self.scrolled_window.get_child() == self.view

        self.view = (
            self.__get_grid_view()
            if shared.state_schema.get_boolean("grid-view")
            else self.__get_column_view()
        )

        if not change:
            return

        self.scrolled_window.set_child(self.view)

    def __popup_menu(self) -> None:
        if self.menu_items:
            self.get_root().set_menu_items(self.menu_items)
            self.menu_items = None
        else:
            self.view_right_clicked = True
            items = {
                "paste",
                "new-folder",
                "new-file",
                "select-all",
                "open-with",
            }

            if self.gfile:
                items.add("properties")

                # Read-only special directories
                if self.gfile.get_uri_scheme() in {
                    "trash",
                    "recent",
                    "burn",
                    "network",
                }:
                    items.remove("paste")
                    items.remove("new-folder")
                    items.remove("new-file")

                    if self.gfile.get_uri() == "trash:///":
                        if shared.trash_list.get_n_items():
                            items.add("empty-trash")

                    if self.gfile.get_uri() == "recent:///":
                        if bool(shared.recent_manager.get_items()):
                            items.add("clear-recents")

            self.get_root().set_menu_items(items)

        self.get_root().right_click_menu.popup()

    def __right_click(self, _gesture, _n, x, y) -> None:
        self.get_root().right_click_menu.unparent()
        self.get_root().right_click_menu.set_parent(self)
        rectangle = Gdk.Rectangle()
        rectangle.x, rectangle.y, rectangle.width, rectangle.height = x, y, 0, 0
        self.get_root().right_click_menu.set_pointing_to(rectangle)
        # HACK: Timeout hack because of the right-click callback race condition
        # between the items page and the item
        GLib.timeout_add(10, self.__popup_menu)

    def __execute_file(self, *_args: Any) -> None:
        if not (gfiles := self.get_selected_gfiles()):
            return

        # Only execute a single file to avoid some
        # unfortunate things that could happen due to a misclick.
        # TODO: Maybe in the future, a popup could ask the user
        # if they want to execute multiple files at once?
        execute(gfiles[0])

    def __open(self, *_args: Any) -> None:
        if len(positions := self.get_selected_positions()) > 1:
            # TODO: Maybe switch to newly opened tab like Nautilus?
            self.__open_new_tab(None, None, positions)
            return

        if not positions:
            return

        self.activate(None, positions[0])

    def __open_new_tab(
        self, _obj: Any, _parameter: Any, positions: Optional[list[int]] = None
    ) -> None:
        if not positions:
            positions = self.get_selected_positions()

        gfiles = self.get_gfiles_from_positions(positions)

        for gfile in gfiles:
            self.get_root().new_tab(gfile)

    def __open_new_window(self, *_args: Any) -> None:
        gfiles = self.get_selected_gfiles()

        for gfile in gfiles:
            self.get_root().new_window(gfile)

    def __open_with(self, *_args: Any) -> None:
        portal = Xdp.Portal()
        parent = XdpGtk4.parent_new_gtk(self.get_root())
        gfiles = [self.gfile] if self.view_right_clicked else self.get_selected_gfiles()
        self.view_right_clicked = False
        if not gfiles:
            return

        # TODO: Is there any way to open multiple files?
        portal.open_uri(parent, gfiles[0].get_uri(), Xdp.OpenUriFlags.ASK)

    def __new_file(self, *_args: Any) -> None:
        dst = self.get_dst()

        dialog = HypNewFileDialog(dst)
        dialog.present(self.get_root())

    def __new_folder(self, *_args: Any) -> None:
        dst = self.get_dst()

        preferences_group = Adw.PreferencesGroup(width_request=360)
        revealer_label = Gtk.Label(
            margin_start=6,
            margin_end=6,
            margin_top=12,
        )
        preferences_group.add(revealer := Gtk.Revealer(child=revealer_label))
        preferences_group.add(entry := Adw.EntryRow(title=_("Folder Name")))

        def dialog_cb() -> None:
            create_folder()

        dialog = create_alert_dialog(
            _("New Folder"),
            (
                _("Cancel"),
                None,
                None,
                None,
                False,
            ),
            (
                _("Create"),
                "create",
                Adw.ResponseAppearance.SUGGESTED,
                dialog_cb,
                True,
            ),
            extra_child=preferences_group,
        )

        dialog.set_response_enabled("create", False)
        can_create = False

        def set_inactive(*_args: Any) -> None:
            nonlocal can_create

            if not (text := entry.get_text().strip()):
                can_create = False
                dialog.set_response_enabled("create", False)
                revealer.set_reveal_child(False)
                return

            can_create, message = validate_name(dst, text, directory=True)
            dialog.set_response_enabled("create", can_create)
            revealer.set_reveal_child(bool(message))
            if message:
                revealer_label.set_label(message)

        def create_folder(*_args: Any):
            nonlocal can_create

            if not can_create:
                return

            new_gfile = dst.get_child_for_display_name(entry.get_text())
            emit = self.tags and (not new_gfile.get_parent().query_exists())

            new_gfile.make_directory_with_parents()
            dialog.close()

            if not emit:
                return

            shared.postmaster.emit(
                "tag-location-created",
                Gtk.StringList.new(self.tags),
                dst,
            )

        entry.connect("entry-activated", create_folder)
        entry.connect("changed", set_inactive)

        dialog.choose(self.get_root())

    def __copy(self, *_args: Any) -> None:
        shared.set_cut_uris(set())
        clipboard = Gdk.Display.get_default().get_clipboard()
        if not (items := self.get_selected_gfiles()):
            return

        provider = Gdk.ContentProvider.new_for_value(Gdk.FileList.new_from_array(items))

        clipboard.set_content(provider)

    def __cut(self, _obj: Any, *args: Any) -> None:
        self.__copy(*args)
        shared.set_cut_uris(
            set(gfile.get_uri() for gfile in self.get_selected_gfiles())
        )

    def __paste(self, *_args: Any) -> None:
        clipboard = Gdk.Display.get_default().get_clipboard()
        files = []

        dst = self.get_dst()

        def paste_file_cb(clipboard: Gdk.Clipboard, result: Gio.AsyncResult) -> None:
            nonlocal files
            nonlocal dst

            try:
                file_list = clipboard.read_value_finish(result)
            except GLib.Error:
                shared.set_cut_uris(set())
                return

            for src in file_list:
                try:
                    final_dst = Gio.File.new_for_path(
                        str(get_gfile_path(dst) / get_gfile_display_name(src))
                    )
                except (FileNotFoundError, TypeError) as error:
                    logging.debug('Cannot paste file "%s": %s', src.get_uri(), error)
                    continue

                if shared.cut_uris:
                    try:
                        move(src, final_dst)
                    except FileExistsError:
                        self.get_root().send_toast(
                            _("A folder with that name already exists")
                            if src.query_file_type(Gio.FileQueryInfoFlags.NONE)
                            == Gio.FileType.DIRECTORY
                            else _("A file with that name already exists")
                        )
                        continue
                    except YouAreStupid:
                        self.get_root().send_toast(
                            _("You cannot move a folder into itself")
                        )
                        continue
                    else:
                        files.append((src, final_dst))

                else:
                    try:
                        copy(src, final_dst)
                    except FileExistsError:
                        try:
                            final_dst = get_paste_gfile(final_dst)
                            copy(src, final_dst)
                        except (FileExistsError, FileNotFoundError) as error:
                            logging.debug(
                                'Cannot paste file "%s": %s', src.get_uri(), error
                            )
                            continue

                    files.append(final_dst)

            if shared.cut_uris:
                shared.undo_queue[time()] = ("move", files)
            else:
                shared.undo_queue[time()] = ("copy", files)
            shared.set_cut_uris(set())

        def paste_texture_cb(clipboard: Gdk.Clipboard, result: Gio.AsyncResult) -> None:
            nonlocal dst

            try:
                texture = clipboard.read_value_finish(result)
            except GLib.Error as error:
                logging.debug("Cannot create texture: %s", error)
                return

            texture_bytes = texture.save_to_png_bytes()

            dst = dst.get_child_for_display_name(_("Pasted Image") + ".png")

            if dst.query_exists():
                dst = get_paste_gfile(dst)
                try:
                    stream = dst.create_readwrite(Gio.FileCreateFlags.NONE)
                except GLib.Error as error:
                    logging.error("Cannot open stream for pasting texture: %s", error)
                    return
            else:
                try:
                    stream = dst.create_readwrite(Gio.FileCreateFlags.NONE)
                except GLib.Error as error:
                    logging.error("Cannot open stream for pasting texture: %s", error)
                    return

            output = stream.get_output_stream()
            output.write_bytes(texture_bytes)

        formats = clipboard.get_formats()

        if formats.contain_gtype(Gdk.FileList):
            clipboard.read_value_async(
                Gdk.FileList,
                GLib.PRIORITY_DEFAULT,
                None,
                paste_file_cb,
            )
        elif formats.contain_gtype(Gdk.Texture):
            # Run this threaded because the operation can take a long time
            clipboard.read_value_async(
                Gdk.Texture,
                GLib.PRIORITY_DEFAULT,
                None,
                lambda *args: GLib.Thread.new(None, paste_texture_cb, *args),
            )

    def __select_all(self, *_args: Any) -> None:
        self.multi_selection.select_all()

    def __trash(self, *args) -> None:
        gfiles = self.get_selected_gfiles()

        # When the Delete key is pressed but the user is in the trash
        if gfiles and gfiles[0].get_uri_scheme() == "trash":
            self.__trash_delete(*args)
            return

        self.get_root().trash_pretty(*gfiles)

    def __trash_delete(self, *args: Any) -> None:
        gfiles = self.get_selected_gfiles()

        # When the Delete key is pressed but the user is not in the trash
        if gfiles and (not gfiles[0].get_uri_scheme() == "trash"):
            self.__trash_delete(*args)

        def delete():
            for gfile in gfiles:
                rm(gfile)

        match len(gfiles):
            case 0:
                return
            case 1:
                msg = _("Permanently Delete {}?").format(
                    f"“{get_gfile_display_name(gfiles[0])}”"
                )
            case _:
                # The variable is the number of items to be deleted
                msg = _(
                    "Permanently Delete {} Selected Items?"
                ).format(len(gfiles))

        create_alert_dialog(
            msg,
            (_("Cancel"), None, None, None, False),
            (_("Delete"), None, Adw.ResponseAppearance.DESTRUCTIVE, delete, True),
<<<<<<< HEAD
            body=_("If you delete an item, it will be permanently lost."),
        ).choose(self.get_root())
=======
            body=_("Permanently deleted items can not be restored"),
        ).present()
>>>>>>> 160bca07

    def __trash_restore(self, *_args: Any) -> None:
        gfiles = self.get_selected_gfiles()

        for gfile in gfiles:
            restore(gfile=gfile)

    def __scroll(
        self, _scroll: Gtk.EventControllerScroll, _dx: float, dy: float
    ) -> None:
        if self.scroll.get_current_event_state() != Gdk.ModifierType.CONTROL_MASK:
            return

        # TODO: Temporairily disallow scrolling in the ScrolledWindow here

        if dy < 0:
            self.get_root().zoom_in()
            return

        self.get_root().zoom_out()<|MERGE_RESOLUTION|>--- conflicted
+++ resolved
@@ -932,21 +932,14 @@
                 )
             case _:
                 # The variable is the number of items to be deleted
-                msg = _(
-                    "Permanently Delete {} Selected Items?"
-                ).format(len(gfiles))
+                msg = _("Permanently Delete {} Selected Items?").format(len(gfiles))
 
         create_alert_dialog(
             msg,
             (_("Cancel"), None, None, None, False),
             (_("Delete"), None, Adw.ResponseAppearance.DESTRUCTIVE, delete, True),
-<<<<<<< HEAD
-            body=_("If you delete an item, it will be permanently lost."),
+            body=_("Permanently deleted items can not be restored"),
         ).choose(self.get_root())
-=======
-            body=_("Permanently deleted items can not be restored"),
-        ).present()
->>>>>>> 160bca07
 
     def __trash_restore(self, *_args: Any) -> None:
         gfiles = self.get_selected_gfiles()
